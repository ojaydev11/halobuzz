--- conflicted
+++ resolved
@@ -251,13 +251,8 @@
       const sortCriteria = this.getSortCriteria(sortBy, 'streams');
       
       const streams = await LiveStream.find(conditions)
-<<<<<<< HEAD
         .populate('hostId', 'username avatar')
         .select('title category currentViewers thumbnail status createdAt')
-=======
-        .populate('userId', 'username avatar')
-        .select('title category currentViewers thumbnail isLive createdAt userId')
->>>>>>> 856cb5c9
         .sort(sortCriteria as any)
         .limit(limit)
         .skip(offset);
@@ -266,15 +261,9 @@
         id: stream._id.toString(),
         title: stream.title,
         host: {
-<<<<<<< HEAD
-          id: (stream.hostId as any)._id.toString(),
-          username: (stream.hostId as any).username,
-          avatar: (stream.hostId as any).avatar || ''
-=======
-          id: (stream as any).userId?._id?.toString?.() || '',
-          username: (stream as any).userId?.username || '',
-          avatar: (stream as any).userId?.avatar || ''
->>>>>>> 856cb5c9
+          id: (stream.hostId as any)?._id?.toString?.() || '',
+          username: (stream.hostId as any)?.username || '',
+          avatar: (stream.hostId as any)?.avatar || ''
         },
         category: stream.category,
         currentViewers: stream.currentViewers || 0,
