import type { RequestHandler } from 'express';
import { Request, Response, NextFunction } from 'express';
import jwt, { JwtPayload } from 'jsonwebtoken';
import crypto from 'crypto';
import rateLimit from 'express-rate-limit';
import { v4 as uuidv4 } from 'uuid';
import logger from '../utils/logger';

// Helper to get client IP safely
const getClientIp = (req: Request): string | undefined => {
  const xf = (req.headers['x-forwarded-for'] as string | undefined)?.split(',')[0]?.trim();
  return xf || req.ip || req.connection?.remoteAddress || undefined;
};

// Service JWT validation middleware
export function validateServiceJWT(req: Request, res: Response, next: NextFunction) {
  try {
    // Skip auth for health check endpoints
    if (req.path === '/healthz' || req.path === '/health' || req.path === '/') {
      return next();
    }
    
    const authHeader = req.headers.authorization;
    if (!authHeader || !authHeader.startsWith('Bearer ')) {
      logger.warn('Missing or invalid authorization header', {
        ip: req.ip,
        path: req.path,
        userAgent: req.headers['user-agent']
      });
      res.status(401).json({
        success: false,
        error: 'Missing or invalid authorization header'
      });
      return;
    }

    const token = authHeader.substring(7);
    const secret = process.env.AI_SERVICE_SECRET;
    
    if (!secret) {
      logger.error('AI_SERVICE_SECRET not configured');
      return res.status(500).json({
        success: false,
        error: 'Service configuration error'
      });
    }

    try {
      const decoded = jwt.verify(token, secret) as JwtPayload;
      
      // Verify audience
      if (decoded.aud !== 'ai-engine') {
        logger.warn('Invalid JWT audience', {
          audience: decoded.aud,
          ip: req.ip,
          path: req.path
        });
        return res.status(401).json({
          success: false,
          error: 'Invalid token audience'
        });
      }

      // Verify issuer (should be backend service)
      if (decoded.iss !== 'halobuzz-backend') {
        logger.warn('Invalid JWT issuer', {
          issuer: decoded.iss,
          ip: req.ip,
          path: req.path
        });
        return res.status(401).json({
          success: false,
          error: 'Invalid token issuer'
        });
      }

      req.serviceAuth = decoded;
      return next();
    } catch (jwtError) {
      logger.warn('JWT validation failed', {
        error: jwtError instanceof Error ? jwtError.message : 'Unknown error',
        ip: req.ip,
        path: req.path
      });
      return res.status(401).json({
        success: false,
        error: 'Invalid or expired token'
      });
    }
  } catch (error) {
    logger.error('Service JWT validation error:', error);
    return res.status(500).json({
      success: false,
      error: 'Authentication service error'
    });
  }
};

// HMAC signature validation middleware
export const validateHMACSignature: RequestHandler = (req: Request, res: Response, next: NextFunction) => {
  try {
    const signature = req.headers['x-signature'] as string;
    const timestamp = req.headers['x-timestamp'] as string;
    
    if (!signature || !timestamp) {
      logger.warn('Missing HMAC signature or timestamp', {
        ip: req.ip,
        path: req.path,
        hasSignature: !!signature,
        hasTimestamp: !!timestamp
      });
      return res.status(401).json({
        success: false,
        error: 'Missing signature or timestamp'
      });
    }

    // Check timestamp (prevent replay attacks)
    const requestTime = parseInt(timestamp);
    const currentTime = Math.floor(Date.now() / 1000);
    const timeDiff = Math.abs(currentTime - requestTime);
    
    if (timeDiff > 300) { // 5 minutes tolerance
      logger.warn('Request timestamp too old', {
        requestTime,
        currentTime,
        timeDiff,
        ip: req.ip,
        path: req.path
      });
      return res.status(401).json({
        success: false,
        error: 'Request timestamp too old'
      });
    }

    const secret = process.env.AI_SERVICE_SECRET;
    if (!secret) {
      logger.error('AI_SERVICE_SECRET not configured');
      return res.status(500).json({
        success: false,
        error: 'Service configuration error'
      });
    }

    // Calculate expected signature
    const payload = JSON.stringify(req.body) + timestamp;
    const expectedSignature = crypto
      .createHmac('sha256', secret)
      .update(payload)
      .digest('hex');

    const providedSignature = signature.replace('sha256=', '');

    if (!crypto.timingSafeEqual(
      Buffer.from(expectedSignature, 'hex'),
      Buffer.from(providedSignature, 'hex')
    )) {
      logger.warn('HMAC signature validation failed', {
        ip: req.ip,
        path: req.path,
        providedLength: providedSignature.length,
        expectedLength: expectedSignature.length
      });
      return res.status(401).json({
        success: false,
        error: 'Invalid signature'
      });
    }

    return next();
  } catch (error) {
    logger.error('HMAC validation error:', error);
    return res.status(500).json({
      success: false,
      error: 'Signature validation error'
    });
  }
};

// IP allowlist middleware for internal endpoints
export const internalIPAllowlist: RequestHandler = (req: Request, res: Response, next: NextFunction) => {
  // Skip IP check for health check endpoints
  if (req.path === '/healthz' || req.path === '/health' || req.path === '/') {
    return next();
  }
  
  const clientIP = getClientIp(req);
  
  // Get allowed IPs from environment
  const allowedIPs = process.env.ALLOWED_BACKEND_IPS?.split(',') || [];
  
  // In development, allow localhost
  if (process.env.NODE_ENV === 'development') {
    allowedIPs.push('127.0.0.1', '::1', '::ffff:127.0.0.1');
  }

  // For Railway, we'll need to allow their internal network
  // This is a placeholder - in production, you'd get the actual Railway IP ranges
  if (process.env.RAILWAY_ENVIRONMENT) {
    // Railway internal network (placeholder)
    allowedIPs.push('10.0.0.0/8', '172.16.0.0/12', '192.168.0.0/16');
  }

  if (!clientIP || !allowedIPs.some(ip => {
    if (ip.includes('/')) {
      // CIDR notation check (simplified)
<<<<<<< HEAD
      const ipPrefix = ip.split('/')[0];
      return ipPrefix ? clientIP?.startsWith(ipPrefix.slice(0, -1)) || false : false;
=======
      const ipPart = ip.split('/')[0];
      return ipPart ? clientIP.startsWith(ipPart.slice(0, -1)) : false;
>>>>>>> e1212ef6
    }
    return ip === clientIP;
  })) {
    logger.warn('Unauthorized IP access attempt', {
      ip: clientIP,
      path: req.path,
      userAgent: req.headers['user-agent'],
      allowedIPs: allowedIPs.length
    });
    
    return res.status(403).json({
      success: false,
      error: 'Access denied from this IP address'
    });
  }

  return next();
};

// Rate limiter for internal API endpoints
export const internalAPILimiter = rateLimit({
  windowMs: 60 * 1000, // 1 minute
  max: 100, // 100 requests per minute per IP
  message: {
    success: false,
    error: 'Too many requests to AI service',
    retryAfter: 60
  },
  standardHeaders: true,
  legacyHeaders: false,
  keyGenerator: (req: Request) => {
    return req.ip || req.connection.remoteAddress || 'unknown';
  },
  handler: (req: Request, res: Response) => {
    logger.warn('AI service rate limit exceeded', {
      ip: req.ip,
      path: req.path,
      userAgent: req.headers['user-agent']
    });
    res.status(429).json({
      success: false,
      error: 'Too many requests to AI service',
      retryAfter: 60
    });
  }
});

// Request ID middleware
export const requestId: RequestHandler = (req: Request, res: Response, next: NextFunction) => {
  const requestId = req.headers['x-request-id'] as string || uuidv4();
  req.headers['x-request-id'] = requestId;
  res.setHeader('X-Request-ID', requestId);
  return next();
};

// Input sanitization for AI service
export const sanitizeAIInput: RequestHandler = (req: Request, res: Response, next: NextFunction) => {
  if (req.body) {
    // Remove potential PII patterns
    const sanitize = (obj: any): any => {
      if (typeof obj === 'string') {
        // Remove potential email addresses
        obj = obj.replace(/\b[A-Za-z0-9._%+-]+@[A-Za-z0-9.-]+\.[A-Z|a-z]{2,}\b/g, '[EMAIL]');
        
        // Remove potential phone numbers
        obj = obj.replace(/\b\d{3}[-.]?\d{3}[-.]?\d{4}\b/g, '[PHONE]');
        
        // Remove potential credit card numbers
        obj = obj.replace(/\b\d{4}[-\s]?\d{4}[-\s]?\d{4}[-\s]?\d{4}\b/g, '[CARD]');
        
        // Remove null bytes and control characters
        obj = obj.replace(/\0/g, '').replace(/[\x00-\x08\x0B\x0C\x0E-\x1F\x7F]/g, '');
        
        return obj;
      } else if (typeof obj === 'object' && obj !== null) {
        const sanitized: any = Array.isArray(obj) ? [] : {};
        for (const key in obj) {
          if (obj.hasOwnProperty(key)) {
            sanitized[key] = sanitize(obj[key]);
          }
        }
        return sanitized;
      }
      return obj;
    };

    req.body = sanitize(req.body);
  }

  return next();
};

// Security headers for AI service
export const aiSecurityHeaders: RequestHandler = (req: Request, res: Response, next: NextFunction) => {
  res.setHeader('X-Content-Type-Options', 'nosniff');
  res.setHeader('X-Frame-Options', 'DENY');
  res.setHeader('X-XSS-Protection', '1; mode=block');
  res.setHeader('Referrer-Policy', 'no-referrer');
  res.setHeader('X-DNS-Prefetch-Control', 'off');
  res.setHeader('X-Service', 'halobuzz-ai-engine');
  
  // Remove server identification
  res.removeHeader('X-Powered-By');
  
  return next();
};

// Audit logging for AI decisions
export const auditAIDecision: RequestHandler = (req: Request, res: Response, next: NextFunction) => {
  const originalSend = res.json;
  
  res.json = function(data: any) {
    // Log AI decisions for audit trail
    if (data && (data.action || data.decision || data.score)) {
      logger.info('AI decision audit', {
        requestId: req.headers['x-request-id'],
        path: req.path,
        method: req.method,
        decision: data.action || data.decision,
        score: data.score,
        userId: req.body?.userId,
        contentId: req.body?.contentId,
        timestamp: new Date().toISOString()
      });
    }
    
    return originalSend.call(this, data);
  };
  
  return next();
};

declare global {
  namespace Express {
    interface Request {
      serviceAuth?: JwtPayload;
    }
  }
}<|MERGE_RESOLUTION|>--- conflicted
+++ resolved
@@ -205,13 +205,8 @@
   if (!clientIP || !allowedIPs.some(ip => {
     if (ip.includes('/')) {
       // CIDR notation check (simplified)
-<<<<<<< HEAD
-      const ipPrefix = ip.split('/')[0];
-      return ipPrefix ? clientIP?.startsWith(ipPrefix.slice(0, -1)) || false : false;
-=======
       const ipPart = ip.split('/')[0];
       return ipPart ? clientIP.startsWith(ipPart.slice(0, -1)) : false;
->>>>>>> e1212ef6
     }
     return ip === clientIP;
   })) {
